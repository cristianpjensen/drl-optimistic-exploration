--- conflicted
+++ resolved
@@ -24,14 +24,7 @@
     Output: [B,]
     """
 
-<<<<<<< HEAD
-    huber = huber_loss(td_error_BNM, kappa)
-    quantile = torch.abs(tau_BN.unsqueeze(-1) - (td_error_BNM < 0).float()) * huber / kappa
-
-    return quantile.mean(dim=-1).sum(dim=-1)
-=======
     huber_BNM = huber_loss(td_error_BNM, kappa)
     quantile_BNM = torch.abs(tau_BN.unsqueeze(2) - (td_error_BNM < 0).float()) * huber_BNM / kappa
 
-    return quantile_BNM.mean(dim=2).sum(dim=1)
->>>>>>> 0a07d222
+    return quantile_BNM.mean(dim=2).sum(dim=1)