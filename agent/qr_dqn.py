--- conflicted
+++ resolved
@@ -33,11 +33,7 @@
         ).to(self.device).requires_grad_(False)
         self.qr_target.load_state_dict(self.qr_network.state_dict())
 
-<<<<<<< HEAD
-        self.tau_Q = (torch.arange(self.n_quantiles, device=self.device) * 2 + 1) / (2 * self.n_quantiles)
-=======
         self.tau_Q = (torch.arange(1, self.n_quantiles + 1, device=self.device) * 2 - 1) / (2 * self.n_quantiles)
->>>>>>> 0a07d222
         self.kappa = 1
 
         self.optim = Adam(
